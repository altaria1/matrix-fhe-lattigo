--- conflicted
+++ resolved
@@ -89,11 +89,7 @@
 
 	for i := uint64(0); i < rkg.ckksContext.Beta(); i++ {
 		// u
-<<<<<<< HEAD
-		rkg.ternarySampler.SampleNTT(0.5, rkg.polypool)
-=======
 		contextKeys.SampleTernaryMontgomeryNTT(rkg.polypool, 0.5)
->>>>>>> 119b84e8
 		// h_0 = pk_0 * u + e0 + P * sk * (qiBarre*qiStar)%qi
 		contextKeys.MulCoeffsMontgomeryAndAdd(pk[0], rkg.polypool, shareOut[i][0])
 		// h_1 = pk_1 * u + e1 + P * sk * (qiBarre*qiStar)%qi
@@ -138,11 +134,7 @@
 		contextKeys.MulCoeffsMontgomery(round1[i][1], sk, shareOut[i][1])
 
 		// v
-<<<<<<< HEAD
-		rkg.ternarySampler.SampleNTT(0.5, rkg.polypool)
-=======
 		contextKeys.SampleTernaryMontgomeryNTT(rkg.polypool, 0.5)
->>>>>>> 119b84e8
 
 		// h_0 = sum(samples[0]) * sk + pk0 * v
 		contextKeys.MulCoeffsMontgomeryAndAdd(pk[0], rkg.polypool, shareOut[i][0])
